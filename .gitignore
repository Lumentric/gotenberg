/coverage.html
/coverage.txt
<<<<<<< HEAD
.idea
=======
/TODO.txt
>>>>>>> 4af41b33
<|MERGE_RESOLUTION|>--- conflicted
+++ resolved
@@ -1,7 +1,4 @@
 /coverage.html
 /coverage.txt
-<<<<<<< HEAD
-.idea
-=======
 /TODO.txt
->>>>>>> 4af41b33
+.idea