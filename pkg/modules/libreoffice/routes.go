package libreoffice

import (
	"errors"
	"fmt"
	"io/fs"
	"net/http"
<<<<<<< HEAD
	"os"
	"path/filepath"

	"github.com/google/uuid"
	"github.com/gotenberg/gotenberg/v7/pkg/gotenberg"
	"github.com/gotenberg/gotenberg/v7/pkg/modules/api"
	"github.com/gotenberg/gotenberg/v7/pkg/modules/libreoffice/uno"
=======
	"path/filepath"

>>>>>>> 4af41b33
	"github.com/labstack/echo/v4"

	"github.com/gotenberg/gotenberg/v8/pkg/gotenberg"
	"github.com/gotenberg/gotenberg/v8/pkg/modules/api"
	libreofficeapi "github.com/gotenberg/gotenberg/v8/pkg/modules/libreoffice/api"
)

// convertRoute returns an [api.Route] which can convert LibreOffice documents
// to PDF.
func convertRoute(libreOffice libreofficeapi.Uno, engine gotenberg.PdfEngine) api.Route {
	return api.Route{
		Method:      http.MethodPost,
		Path:        "/forms/libreoffice/convert",
		IsMultipart: true,
		Handler: func(c echo.Context) error {
			ctx := c.Get("context").(*api.Context)

			// Let's get the data from the form and validate them.
			var (
<<<<<<< HEAD
				inputPaths         []string
				landscape          bool
				nativePageRanges   string
				nativePDFA1aFormat bool
				nativePDFformat    string
				PDFformat          string
				merge              bool
				asImages           bool
				slideImageDensity  string
				slideImageQuality  string
				slideImageResize   string
=======
				inputPaths       []string
				landscape        bool
				nativePageRanges string
				pdfa             string
				pdfua            bool
				nativePdfFormats bool
				merge            bool
>>>>>>> 4af41b33
			)

			err := ctx.FormData().
				MandatoryPaths(libreOffice.Extensions(), &inputPaths).
				Bool("landscape", &landscape, false).
				String("nativePageRanges", &nativePageRanges, "").
				String("pdfa", &pdfa, "").
				Bool("pdfua", &pdfua, false).
				Bool("nativePdfFormats", &nativePdfFormats, true).
				Bool("merge", &merge, false).
				Bool("asImages", &asImages, false).
				// These defaults seem to produce a reasonably good quality
				String("slideImageDensity", &slideImageDensity, "288").
				String("slideImageQuality", &slideImageQuality, "85").
				// Rendering at a higher density and then reducing size seems to produce better quality
				String("slideImageResize", &slideImageResize, "50%").
				Validate()
			if err != nil {
				return fmt.Errorf("validate form data: %w", err)
			}

<<<<<<< HEAD
			if nativePDFA1aFormat {
				ctx.Log().Warn("'nativePdfA1aFormat' is deprecated; prefer 'nativePdfFormat' or 'pdfFormat' form fields instead")
			}

			if nativePDFA1aFormat && nativePDFformat != "" {
				return api.WrapError(
					errors.New("got both 'nativePdfFormat' and 'nativePdfA1aFormat' form fields"),
					api.NewSentinelHTTPError(http.StatusBadRequest, "Both 'nativePdfFormat' and 'nativePdfA1aFormat' form fields are provided"),
				)
			}

			if nativePDFA1aFormat && PDFformat != "" {
				return api.WrapError(
					errors.New("got both 'pdfFormat' and 'nativePdfA1aFormat' form fields"),
					api.NewSentinelHTTPError(http.StatusBadRequest, "Both 'pdfFormat' and 'nativePdfA1aFormat' form fields are provided"),
				)
			}

			if nativePDFformat != "" && PDFformat != "" {
				return api.WrapError(
					errors.New("got both 'pdfFormat' and 'nativePdfFormat' form fields"),
					api.NewSentinelHTTPError(http.StatusBadRequest, "Both 'pdfFormat' and 'nativePdfFormat' form fields are provided"),
				)
			}

			if asImages && len(inputPaths) > 1 {
				return api.WrapError(
					errors.New("multiple input files are not supported when converting to images"),
					api.NewSentinelHTTPError(http.StatusBadRequest, fmt.Sprintf("there should be only one input file when converting to images")),
				)
			}

			if nativePDFA1aFormat {
				nativePDFformat = gotenberg.FormatPDFA1a
=======
			pdfFormats := gotenberg.PdfFormats{
				PdfA:  pdfa,
				PdfUa: pdfua,
>>>>>>> 4af41b33
			}

			// Alright, let's convert each document to PDF.
			outputPaths := make([]string, len(inputPaths))
<<<<<<< HEAD

			ctx.Log().Info("Converting input to PDF...")
=======
>>>>>>> 4af41b33
			for i, inputPath := range inputPaths {
				// document.docx -> document.docx.pdf.
				outputPaths[i] = ctx.GeneratePath(filepath.Base(inputPath), ".pdf")
				options := libreofficeapi.Options{
					Landscape:  landscape,
					PageRanges: nativePageRanges,
				}

				if nativePdfFormats {
					options.PdfFormats = pdfFormats
				}

				err = libreOffice.Pdf(ctx, ctx.Log(), inputPath, outputPaths[i], options)
				if err != nil {
					if errors.Is(err, libreofficeapi.ErrInvalidPdfFormats) {
						return api.WrapError(
							fmt.Errorf("convert to PDF: %w", err),
							api.NewSentinelHttpError(
								http.StatusBadRequest,
								fmt.Sprintf("A PDF format in '%+v' is not supported", pdfFormats),
							),
						)
					}

					if errors.Is(err, libreofficeapi.ErrMalformedPageRanges) {
						return api.WrapError(
							fmt.Errorf("convert to PDF: %w", err),
							api.NewSentinelHttpError(http.StatusBadRequest, fmt.Sprintf("Malformed page ranges '%s' (nativePageRanges)", options.PageRanges)),
						)
					}

					return fmt.Errorf("convert to PDF: %w", err)
				}
			}
			ctx.Log().Info("Finished converting to PDF")

			// So far so good, let's check if we have to merge the PDFs. Quick
			// win: if there is only one PDF, skip this step.

			if len(outputPaths) > 1 && merge {
				outputPath := ctx.GeneratePath("", ".pdf")

				err = engine.Merge(ctx, ctx.Log(), outputPaths, outputPath)
				if err != nil {
					return fmt.Errorf("merge PDFs: %w", err)
				}

				// Now, let's check if the client want to convert this
				// resulting PDF to specific PDF formats.
				zeroValued := gotenberg.PdfFormats{}
				if !nativePdfFormats && pdfFormats != zeroValued {
					convertInputPath := outputPath
					convertOutputPath := ctx.GeneratePath("", ".pdf")

					err = engine.Convert(ctx, ctx.Log(), pdfFormats, convertInputPath, convertOutputPath)
					if err != nil {
						return fmt.Errorf("convert PDF: %w", err)
					}

					// Important: the output path is now the converted file.
					outputPath = convertOutputPath
				}

				// Last but not least, add the output path to the context so that
				// the Uno is able to send it as a response to the client.

				err = ctx.AddOutputPaths(outputPath)
				if err != nil {
					return fmt.Errorf("add output path: %w", err)
				}

				return nil
			}

			// Ok, we don't have to merge the PDFs. Let's check if the client
			// want to convert each PDF to a specific PDF format.
			zeroValued := gotenberg.PdfFormats{}
			if !nativePdfFormats && pdfFormats != zeroValued {
				convertOutputPaths := make([]string, len(outputPaths))

				for i, outputPath := range outputPaths {
					convertInputPath := outputPath
					// document.docx -> document.docx.pdf.
					convertOutputPaths[i] = ctx.GeneratePath(filepath.Base(inputPaths[i]), ".pdf")

					err = engine.Convert(ctx, ctx.Log(), pdfFormats, convertInputPath, convertOutputPaths[i])
					if err != nil {
						return fmt.Errorf("convert PDF: %w", err)
					}

				}

				// Important: the output paths are now the converted files.
				outputPaths = convertOutputPaths
			}

<<<<<<< HEAD
			if asImages {
				resultDir := filepath.Join(filepath.Dir(outputPaths[0]), uuid.NewString())
				err := os.MkdirAll(resultDir, 0755)
				if err != nil {
					return fmt.Errorf("cannot create result folder: %w", err)
				}

				outputFilePath := filepath.Join(resultDir, "slide.jpg")

				args := []string{
					"-density",
					slideImageDensity,
					outputPaths[0],
					"-quality",
					slideImageQuality,
					"-resize",
					slideImageResize,
					outputFilePath,
				}

				ctx.Log().Info("Creating slide images out of the resulting PDF...")
				convertCmd, err := gotenberg.CommandContext(ctx, ctx.Log(), "/usr/bin/convert", args...)
				if err != nil {
					return api.WrapError(
						fmt.Errorf("failed to build a command for conversion to images: %w", err),
						api.NewSentinelHTTPError(http.StatusBadRequest, fmt.Sprintf("failed to build a command for conversion to images")),
					)
				}

				// Uncomment this block if there is a need to inspect command output
				//convertCmd := exec.CommandContext(ctx, "/usr/bin/convert", args...)
				//var outBuffer, errBuffer bytes.Buffer
				//convertCmd.Stdout = &outBuffer
				//convertCmd.Stderr = &errBuffer

				//err = convertCmd.Run()
				//if err != nil {
				//	ctx.Log().Error("> > > COMMAND WAS: " + convertCmd.String())
				//	ctx.Log().Error("> > > STDOUT: " + outBuffer.String())
				//	ctx.Log().Error("> > > STD ERR: " + errBuffer.String())
				//	return fmt.Errorf("failed to convert pdf to images: %w", err)
				//}

				exitCode, err := convertCmd.Exec()

				if err != nil {
					ctx.Log().Error("> > COMMAND WAS: " + convertCmd.CmdString())
					return fmt.Errorf("failed to create images from PDF: %w, exit code: %d", err, exitCode)
				}
				ctx.Log().Info("Done creating images")

				var resultPaths []string

				err = filepath.WalkDir(resultDir, func(path string, info fs.DirEntry, err error) error {
					if err != nil {
						return err
					}
					if info.IsDir() {
						// Skip folders, need images only
						return nil
					}

					resultPaths = append(resultPaths, path)
					return nil
				})

				if err != nil {
					return fmt.Errorf("failed to return created images: %w", err)
				}

				ctx.Log().Info("Writing JSON data...")
				dataCmd, err := gotenberg.CommandContext(
					ctx,
					ctx.Log(),
					"/usr/bin/python",
					"/usr/bin/write_slide_data.py",
					inputPaths[0],
					resultDir,
				)
				if err != nil {
					return fmt.Errorf("failed to create a command that writes slide data: %w", err)
				}

				//dataCmd := exec.CommandContext(ctx, "/usr/bin/python", "/usr/bin/write_slide_data.py", inputPaths[0], resultDir)
				//var pyOut, pyErr bytes.Buffer
				//dataCmd.Stdout = &pyOut
				//dataCmd.Stderr = &pyErr

				_, err = dataCmd.Exec()
				if err != nil {
					//ctx.Log().Error("> > > PYTHON SCRIPT FAILED ")
					//ctx.Log().Error("> > > OUTPUT: " + pyOut.String())
					//ctx.Log().Error("> > > ERROR: " + pyErr.String())
					return fmt.Errorf("failed to write slide data: %w", err)
				}
				resultPaths = append(resultPaths, filepath.Join(resultDir, "data.json"))
				ctx.Log().Info("Done writing JSON data")

				err = ctx.AddOutputPaths(resultPaths...)
			} else {
				// Last but not least, add the output paths to the context so that
				// the API is able to send them as a response to the client.
				err = ctx.AddOutputPaths(outputPaths...)
			}
=======
			// Last but not least, add the output paths to the context so that
			// the Uno is able to send them as a response to the client.
>>>>>>> 4af41b33

			if err != nil {
				return fmt.Errorf("add output paths: %w", err)
			}

			return nil
		},
	}
}<|MERGE_RESOLUTION|>--- conflicted
+++ resolved
@@ -5,18 +5,10 @@
 	"fmt"
 	"io/fs"
 	"net/http"
-<<<<<<< HEAD
 	"os"
 	"path/filepath"
 
 	"github.com/google/uuid"
-	"github.com/gotenberg/gotenberg/v7/pkg/gotenberg"
-	"github.com/gotenberg/gotenberg/v7/pkg/modules/api"
-	"github.com/gotenberg/gotenberg/v7/pkg/modules/libreoffice/uno"
-=======
-	"path/filepath"
-
->>>>>>> 4af41b33
 	"github.com/labstack/echo/v4"
 
 	"github.com/gotenberg/gotenberg/v8/pkg/gotenberg"
@@ -36,27 +28,17 @@
 
 			// Let's get the data from the form and validate them.
 			var (
-<<<<<<< HEAD
-				inputPaths         []string
-				landscape          bool
-				nativePageRanges   string
-				nativePDFA1aFormat bool
-				nativePDFformat    string
-				PDFformat          string
-				merge              bool
-				asImages           bool
-				slideImageDensity  string
-				slideImageQuality  string
-				slideImageResize   string
-=======
-				inputPaths       []string
-				landscape        bool
-				nativePageRanges string
-				pdfa             string
-				pdfua            bool
-				nativePdfFormats bool
-				merge            bool
->>>>>>> 4af41b33
+				inputPaths        []string
+				landscape         bool
+				nativePageRanges  string
+				pdfa              string
+				pdfua             bool
+				nativePdfFormats  bool
+				merge             bool
+				asImages          bool
+				slideImageDensity string
+				slideImageQuality string
+				slideImageResize  string
 			)
 
 			err := ctx.FormData().
@@ -78,55 +60,22 @@
 				return fmt.Errorf("validate form data: %w", err)
 			}
 
-<<<<<<< HEAD
-			if nativePDFA1aFormat {
-				ctx.Log().Warn("'nativePdfA1aFormat' is deprecated; prefer 'nativePdfFormat' or 'pdfFormat' form fields instead")
-			}
-
-			if nativePDFA1aFormat && nativePDFformat != "" {
-				return api.WrapError(
-					errors.New("got both 'nativePdfFormat' and 'nativePdfA1aFormat' form fields"),
-					api.NewSentinelHTTPError(http.StatusBadRequest, "Both 'nativePdfFormat' and 'nativePdfA1aFormat' form fields are provided"),
-				)
-			}
-
-			if nativePDFA1aFormat && PDFformat != "" {
-				return api.WrapError(
-					errors.New("got both 'pdfFormat' and 'nativePdfA1aFormat' form fields"),
-					api.NewSentinelHTTPError(http.StatusBadRequest, "Both 'pdfFormat' and 'nativePdfA1aFormat' form fields are provided"),
-				)
-			}
-
-			if nativePDFformat != "" && PDFformat != "" {
-				return api.WrapError(
-					errors.New("got both 'pdfFormat' and 'nativePdfFormat' form fields"),
-					api.NewSentinelHTTPError(http.StatusBadRequest, "Both 'pdfFormat' and 'nativePdfFormat' form fields are provided"),
-				)
+			pdfFormats := gotenberg.PdfFormats{
+				PdfA:  pdfa,
+				PdfUa: pdfua,
 			}
 
 			if asImages && len(inputPaths) > 1 {
 				return api.WrapError(
 					errors.New("multiple input files are not supported when converting to images"),
-					api.NewSentinelHTTPError(http.StatusBadRequest, fmt.Sprintf("there should be only one input file when converting to images")),
+					api.NewSentinelHttpError(http.StatusBadRequest, fmt.Sprintf("there should be only one input file when converting to images")),
 				)
-			}
-
-			if nativePDFA1aFormat {
-				nativePDFformat = gotenberg.FormatPDFA1a
-=======
-			pdfFormats := gotenberg.PdfFormats{
-				PdfA:  pdfa,
-				PdfUa: pdfua,
->>>>>>> 4af41b33
 			}
 
 			// Alright, let's convert each document to PDF.
 			outputPaths := make([]string, len(inputPaths))
-<<<<<<< HEAD
 
 			ctx.Log().Info("Converting input to PDF...")
-=======
->>>>>>> 4af41b33
 			for i, inputPath := range inputPaths {
 				// document.docx -> document.docx.pdf.
 				outputPaths[i] = ctx.GeneratePath(filepath.Base(inputPath), ".pdf")
@@ -223,7 +172,6 @@
 				outputPaths = convertOutputPaths
 			}
 
-<<<<<<< HEAD
 			if asImages {
 				resultDir := filepath.Join(filepath.Dir(outputPaths[0]), uuid.NewString())
 				err := os.MkdirAll(resultDir, 0755)
@@ -249,7 +197,7 @@
 				if err != nil {
 					return api.WrapError(
 						fmt.Errorf("failed to build a command for conversion to images: %w", err),
-						api.NewSentinelHTTPError(http.StatusBadRequest, fmt.Sprintf("failed to build a command for conversion to images")),
+						api.NewSentinelHttpError(http.StatusBadRequest, fmt.Sprintf("failed to build a command for conversion to images")),
 					)
 				}
 
@@ -328,10 +276,6 @@
 				// the API is able to send them as a response to the client.
 				err = ctx.AddOutputPaths(outputPaths...)
 			}
-=======
-			// Last but not least, add the output paths to the context so that
-			// the Uno is able to send them as a response to the client.
->>>>>>> 4af41b33
 
 			if err != nil {
 				return fmt.Errorf("add output paths: %w", err)
