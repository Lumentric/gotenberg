--- conflicted
+++ resolved
@@ -57,12 +57,7 @@
     # Install system dependencies required for the next instructions or debugging.
     # Note: tini is a helper for reaping zombie processes.
     apt-get update -qq &&\
-<<<<<<< HEAD
-    DEBIAN_FRONTEND=noninteractive apt-get install -y -qq --no-install-recommends curl gnupg htop tini python3 python3-pip default-jre-headless ghostscript imagemagick &&\
-    ln -s /usr/bin/htop /usr/bin/top &&\
-=======
-    DEBIAN_FRONTEND=noninteractive apt-get install -y -qq --no-install-recommends curl gnupg tini python3 default-jre-headless &&\
->>>>>>> 4af41b33
+    DEBIAN_FRONTEND=noninteractive apt-get install -y -qq --no-install-recommends curl gnupg tini python3 python3-pip default-jre-headless ghostscript imagemagick &&\
     # Cleanup.
     # Note: the Debian image does automatically a clean after each install thanks to a hook.
     # Therefore, there is no need for apt-get clean.
